--- conflicted
+++ resolved
@@ -217,10 +217,6 @@
 #end if
 ]]></command>
   <inputs>
-<<<<<<< HEAD
-    <param name="contig_ploidy_calls" argument="--contig-ploidy-calls" type="text" optional="false" value="" label="Contig Ploidy Calls" help="Input contig-ploidy calls directory (output of DetermineGermlineContigPloidy)."/>
-    <param name="input" argument="--input" type="data" optional="false" multiple="false" format="h5" label="Input" help="Input read-count files containing integer read counts in genomic intervals for all samples.  All intervals specified via -L must be contained; if none are specified, then intervals must be identical and in the same order for all samples."/>
-=======
     <param name="sample_name" type="text" label="Sample Name"/>
     <repeat name="input_rpt" title="input">
       <param name="input" argument="--input" type="data" optional="false" multiple="true" format="h5,tsv" label="Input" help="Input read-count files containing integer read counts in genomic intervals for all samples.  All intervals specified via -L must be contained; if none are specified, then intervals must be identical and in the same order for all samples."/>
@@ -228,7 +224,6 @@
     <param name="dummy_contig_ploidy_calls" argument="--contig-ploidy-calls" type="data" optional="false" multiple="false" format="txt" label="Dummy Contig Ploidy Calls" help="Input contig-ploidy calls directory (output of DetermineGermlineContigPloidy)."/>
     <param name="contig_ploidy_calls" arguments="--contig-ploidy-calls" type="text" optional="false" label="Contig Ploidy Calls"/>
     <param name="output" argument="--output" type="text" optional="false" value="" label="Output" help="Output directory.  This will be created if it does not exist."/>
->>>>>>> d119ad39
     <param name="output_prefix" argument="--output-prefix" type="text" optional="false" value="" label="Output Prefix" help="Prefix for output filenames."/>
     <param name="run_mode" argument="--run-mode" type="select" optional="false" multiple="false" label="Run Mode" help="Tool run-mode.">
       <option selected="false" value="COHORT">COHORT</option>
