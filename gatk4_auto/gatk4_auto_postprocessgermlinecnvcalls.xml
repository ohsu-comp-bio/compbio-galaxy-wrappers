<tool id="gatk4_auto_postprocessgermlinecnvcalls" name="GATK4 AUTO PostprocessGermlineCNVCalls" profile="18.05" version="@WRAPPER_VERSION@0">
  <description>- Postprocesses the output of GermlineCNVCaller and generates VCF files.</description>
  <macros>
    <import>macros.xml</import>
  </macros>
  <expand macro="requirements"/>
  <expand macro="version_cmd"/>
  <command detect_errors="exit_code"><![CDATA[#include source=$set_sections#
#include source=$pre_gatk_excl_ints_chth#
#include source=$pre_gatk_ints_chth#
@CMD_BEGIN@ PostprocessGermlineCNVCalls
#if $common.add_output_sam_program_record
  $common.add_output_sam_program_record
#end if

#if $common.add_output_vcf_command_line
  $common.add_output_vcf_command_line
#end if

#if $optional.allosomal_contig
  --allosomal-contig $optional.allosomal_contig
#end if

#if $optional.arguments_file
  --arguments_file $optional.arguments_file
#end if

#if $optional.autosomal_ref_copy_number
  --autosomal-ref-copy-number $optional.autosomal_ref_copy_number
#end if

<<<<<<< HEAD
--calls-shard-path $calls_shard_path
=======
#if $calls_shard_path_rpt
#for $arg in $calls_shard_path_rpt
--calls-shard-path "${arg.calls_shard_path}/$sample_name-calls"
#end for
#end if
>>>>>>> d119ad39
#if $optional.cloud_index_prefetch_buffer
  --cloud-index-prefetch-buffer $optional.cloud_index_prefetch_buffer
#end if

#if $optional.cloud_prefetch_buffer
  --cloud-prefetch-buffer $optional.cloud_prefetch_buffer
#end if

--contig-ploidy-calls "$contig_ploidy_calls/$sample_name-calls"
#if $optional.disable_bam_index_caching
  $optional.disable_bam_index_caching
#end if

#if $common.disable_read_filter
  --disable-read-filter $common.disable_read_filter
#end if

#if $optional.disable_sequence_dictionary_validation
  $optional.disable_sequence_dictionary_validation
#end if

#if $common.disable_tool_default_read_filters
  $common.disable_tool_default_read_filters
#end if

#include source=$gatk_excl_ints_chth#
#if $common.gatk_config_file
  --gatk-config-file $common.gatk_config_file
#end if

#if $optional.gcs_max_retries
  --gcs-max-retries $optional.gcs_max_retries
#end if

#if $common.input
  --input $common.input
#end if

#if $optional.interval_merging_rule
  --interval-merging-rule $optional.interval_merging_rule
#end if

#if $common.interval_set_rule
  --interval-set-rule $common.interval_set_rule
#end if

#include source=$gatk_ints_chth#
#if $common.lenient
  $common.lenient
#end if

--model-shard-path $model_shard_path
--output-genotyped-intervals $output_genotyped_intervals
#if $optional.output_genotyped_segments
  --output-genotyped-segments $optional.output_genotyped_segments
#end if

#if $common.QUIET
  $common.QUIET
#end if

#if $common.read_filter
  --read-filter $common.read_filter
#end if

#if $common.read_validation_stringency
  --read-validation-stringency $common.read_validation_stringency
#end if

#include source=$ref_opts#
#if $optional.sample_index
  --sample-index $optional.sample_index
#end if

#if $common.seconds_between_progress_updates
  --seconds-between-progress-updates $common.seconds_between_progress_updates
#end if

#include source=$gatk_seqdict#
#if $optional.sites_only_vcf_output
  $optional.sites_only_vcf_output
#end if

#if $common.use_jdk_deflater
  $common.use_jdk_deflater
#end if

#if $common.use_jdk_inflater
  $common.use_jdk_inflater
#end if

#if $common.verbosity
  --verbosity $common.verbosity
#end if
]]></command>
  <inputs>
<<<<<<< HEAD
    <param name="calls_shard_path" argument="--calls-shard-path" type="data" optional="false" multiple="false" format="txt" label="Calls Shard Path" help="List of paths to GermlineCNVCaller call directories."/>
    <param name="contig_ploidy_calls" argument="--contig-ploidy-calls" type="data" optional="false" multiple="false" format="txt" label="Contig Ploidy Calls" help="Path to contig-ploidy calls directory (output of DetermineGermlineContigPloidy)."/>
    <param name="model_shard_path" argument="--model-shard-path" type="data" optional="false" multiple="false" format="txt" label="Model Shard Path" help="List of paths to GermlineCNVCaller model directories."/>
    <param name="output_genotyped_intervals" argument="--output-genotyped-intervals" type="data" optional="false" multiple="false" format="txt" label="Output Genotyped Intervals" help="Output intervals VCF file."/>
    <section expanded="False" name="optional" title="Optional Parameters">
=======
    <param name="sample_name" type="text" label="Sample Name"/>
    <param name="dummy_germline_cnv" type="data" format="txt" multiple="true" label="Dummy Input from GermlineCNVCaller"/>
    <repeat name="calls_shard_path_rpt" title="calls_shard_path">
      <param name="calls_shard_path" argument="--calls-shard-path" type="text" optional="false" value="" label="Calls Shard Path" help="List of paths to GermlineCNVCaller call directories."/>
    </repeat>
    <repeat name="model_shard_path_rpt" title="model_shard_path">
      <param name="model_shard_path" argument="--model-shard-path" type="text" optional="false" value="" label="Model Shard Path" help="List of paths to GermlineCNVCaller model directories."/>
    </repeat>
    <param name="dummy_contig_ploidy_calls" argument="--contig-ploidy-calls" type="data" optional="false" multiple="false" format="txt" label="Dummy Contig Ploidy Calls" help="Path to contig-ploidy calls directory (output of DetermineGermlineContigPloidy)."/>
    <param name="contig_ploidy_calls" type="text" label="Contig Ploidy Calls"/>
    <section name="optional" title="Optional Parameters" expanded="False">
>>>>>>> d119ad39
      <expand macro="gatk_ints"/>
      <expand macro="ref_sel"/>
      <param name="allosomal_contig" argument="--allosomal-contig" type="text" optional="true" value="" label="Allosomal Contig" help="Contigs to treat as allosomal (i.e. choose their reference copy-number allele according to the sample karyotype)."/>
      <param name="arguments_file" argument="--arguments_file" type="data" optional="true" multiple="false" format="txt" label="Arguments_File" help="read one or more arguments files and add them to the command line"/>
      <param name="autosomal_ref_copy_number" argument="--autosomal-ref-copy-number" type="integer" optional="true" value="2" min="0" label="Autosomal Ref Copy Number" help="Reference copy-number on autosomal intervals."/>
      <param name="cloud_index_prefetch_buffer" argument="--cloud-index-prefetch-buffer" type="integer" optional="true" value="-1" label="Cloud Index Prefetch Buffer" help="Size of the cloud-only prefetch buffer (in MB; 0 to disable). Defaults to cloudPrefetchBuffer if unset."/>
      <param name="cloud_prefetch_buffer" argument="--cloud-prefetch-buffer" type="integer" optional="true" value="40" label="Cloud Prefetch Buffer" help="Size of the cloud-only prefetch buffer (in MB; 0 to disable)."/>
      <param name="disable_bam_index_caching" argument="--disable-bam-index-caching" type="boolean" truevalue="--disable-bam-index-caching" falsevalue="" optional="true" checked="false" label="Disable Bam Index Caching" help="If true, don&amp;apos;t cache bam indexes, this will reduce memory requirements but may harm performance if many intervals are specified.  Caching is automatically disabled if there are no intervals specified."/>
      <param name="disable_sequence_dictionary_validation" argument="--disable-sequence-dictionary-validation" type="boolean" truevalue="--disable-sequence-dictionary-validation" falsevalue="" optional="true" checked="false" label="Disable Sequence Dictionary Validation" help="If specified, do not check the sequence dictionaries from our inputs for compatibility. Use at your own risk!"/>
      <param name="gcs_max_retries" argument="--gcs-max-retries" type="integer" optional="true" value="20" label="Gcs Max Retries" help="If the GCS bucket channel errors out, how many times it will attempt to re-initiate the connection"/>
      <param name="interval_merging_rule" argument="--interval-merging-rule" type="select" optional="true" multiple="false" label="Interval Merging Rule" help="Interval merging rule for abutting intervals">
        <option selected="true" value="ALL">ALL</option>
        <option selected="false" value="OVERLAPPING_ONLY">OVERLAPPING_ONLY</option>
      </param>
      <param name="output_genotyped_segments" argument="--output-genotyped-segments" type="data" optional="true" multiple="false" format="txt" label="Output Genotyped Segments" help="Output segments VCF file."/>
      <param name="sample_index" argument="--sample-index" type="integer" optional="true" value="0" min="0" label="Sample Index" help="Sample index in the call-set (must be contained in all shards)."/>
      <param name="sites_only_vcf_output" argument="--sites-only-vcf-output" type="boolean" truevalue="--sites-only-vcf-output" falsevalue="" optional="true" checked="false" label="Sites Only Vcf Output" help="If true, don&amp;apos;t emit genotype fields when writing vcf file output."/>
    </section>
    <section expanded="False" name="common" title="Common Parameters">
      <expand macro="gatk_excl_ints"/>
      <expand macro="seq_dict_sel"/>
      <param name="add_output_sam_program_record" argument="--add-output-sam-program-record" type="boolean" truevalue="--add-output-sam-program-record" falsevalue="" optional="true" checked="true" label="Add Output Sam Program Record" help="If true, adds a PG tag to created SAM/BAM/CRAM files."/>
      <param name="add_output_vcf_command_line" argument="--add-output-vcf-command-line" type="boolean" truevalue="--add-output-vcf-command-line" falsevalue="" optional="true" checked="true" label="Add Output Vcf Command Line" help="If true, adds a command line header line to created VCF files."/>
      <param name="disable_read_filter" argument="--disable-read-filter" type="text" optional="true" value="" label="Disable Read Filter" help="Read filters to be disabled before analysis"/>
      <param name="disable_tool_default_read_filters" argument="--disable-tool-default-read-filters" type="boolean" truevalue="--disable-tool-default-read-filters" falsevalue="" optional="true" checked="false" label="Disable Tool Default Read Filters" help="Disable all tool default read filters (WARNING: many tools will not function correctly without their default read filters on)"/>
      <param name="gatk_config_file" argument="--gatk-config-file" type="data" optional="true" multiple="" format="txt" label="Gatk Config File" help="A configuration file to use with the GATK."/>
      <param name="input" argument="--input" type="text" optional="true" value="" label="Input" help="BAM/SAM/CRAM file containing reads"/>
      <param name="interval_set_rule" argument="--interval-set-rule" type="select" optional="true" multiple="false" label="Interval Set Rule" help="Set merging approach to use for combining interval inputs">
        <option selected="true" value="UNION">UNION</option>
        <option selected="false" value="INTERSECTION">INTERSECTION</option>
      </param>
      <param name="lenient" argument="--lenient" type="boolean" truevalue="--lenient" falsevalue="" optional="true" checked="false" label="Lenient" help="Lenient processing of VCF files"/>
      <param name="QUIET" argument="--QUIET" type="boolean" truevalue="--QUIET" falsevalue="" optional="true" checked="false" label="Quiet" help="Whether to suppress job-summary info on System.err."/>
      <param name="read_filter" argument="--read-filter" type="text" optional="true" value="" label="Read Filter" help="Read filters to be applied before analysis"/>
      <param name="read_validation_stringency" argument="--read-validation-stringency" type="select" optional="true" multiple="false" label="Read Validation Stringency" help="Validation stringency for all SAM/BAM/CRAM/SRA files read by this program.  The default stringency value SILENT can improve performance when processing a BAM file in which variable-length data (read, qualities, tags) do not otherwise need to be decoded.">
        <option selected="false" value="STRICT">STRICT</option>
        <option selected="false" value="LENIENT">LENIENT</option>
        <option selected="true" value="SILENT">SILENT</option>
      </param>
      <param name="seconds_between_progress_updates" argument="--seconds-between-progress-updates" type="float" optional="true" value="10.0" label="Seconds Between Progress Updates" help="Output traversal statistics every time this many seconds elapse"/>
      <param name="use_jdk_deflater" argument="--use-jdk-deflater" type="boolean" truevalue="--use-jdk-deflater" falsevalue="" optional="true" checked="false" label="Use Jdk Deflater" help="Whether to use the JdkDeflater (as opposed to IntelDeflater)"/>
      <param name="use_jdk_inflater" argument="--use-jdk-inflater" type="boolean" truevalue="--use-jdk-inflater" falsevalue="" optional="true" checked="false" label="Use Jdk Inflater" help="Whether to use the JdkInflater (as opposed to IntelInflater)"/>
      <param name="verbosity" argument="--verbosity" type="select" optional="true" multiple="false" label="Verbosity" help="Control verbosity of logging.">
        <option selected="false" value="ERROR">ERROR</option>
        <option selected="false" value="WARNING">WARNING</option>
        <option selected="true" value="INFO">INFO</option>
        <option selected="false" value="DEBUG">DEBUG</option>
      </param>
    </section>
  </inputs>
<<<<<<< HEAD
  <outputs/>
=======
  <outputs>
    <data format="tsv" name="output_denoised_copy_ratios" label="${tool.name} on ${on_string}: output_denoised_copy_ratios tsv" help="Output denoised copy ratio file."/>
    <data format="vcf" name="output_genotyped_intervals" label="${tool.name} on ${on_string}: output_genotyped_intervals vcf" help="Output intervals VCF file."/>
    <data format="vcf" name="output_genotyped_segments" label="${tool.name} on ${on_string}: output_genotyped_segments vcf" help="Output segments VCF file."/>
  </outputs>
>>>>>>> d119ad39
  <tests/>
  <help><![CDATA[Postprocesses the output of GermlineCNVCaller and generates VCF files.

This tool generates "intervals" and "segments" VCF files that serve
complementary purposes. The intervals VCF file provides a detailed
listing of the most likely copy-number call for each genomic interval
included in the call-set, along with call quality, call genotype, and
the phred-scaled posterior probability vector for all integer
copy-number states. Given that CNV events often span several consecutive
intervals, it may be desirable to coalesce contiguous intervals with the
same copy-number call into a constant copy-number segments. This tool
further performs segmentation and genotyping by calling a dedicated
python script in \`gcnvkernel`. The segmentation algorithm further
provides various quality metrics for the segment.

For both VCF outputs, the CNV genotype is determined as follows: the
alternative allele for a CNV call is either ``<DEL>`` or ``<DUP>``,
depending on whether the most likely copy-number call is below or above
the reference copy-number for the contig. The user may specify the
reference copy-number state on autosomal contigs using the argument
``autosomal-ref-copy-number``. The list of allosomal contigs may also be
specified via the argument ``allosomal-contig``. All undeclared contigs
are assumed to be autosomal. The reference copy-number on an allosomal
contig is determined by the sex karyotype of the sample and is set to
the pre-determined contig ploidy state fetched from the output calls of
DetermineGermlineContigPloidy.

Required inputs:
~~~~~~~~~~~~~~~~

-  A list of paths to GermlineCNVCaller calls shards
-  A list of paths to GermlineCNVCaller model shards
-  Path to the output calls of DetermineGermlineContigPloidy
-  Index of the sample in the call-set (which is expected to be the same
   across all shards)
-  Output path for writing the intervals VCF
-  Output path for writing the segments VCF

The calls or model shards can be specified in arbitrary order.

Usage example
~~~~~~~~~~~~~

::

      gatk PostprocessGermlineCNVCalls \
        --calls-shard-path path/to/shard_1-calls
        --calls-shard-path path/to/shard_2-calls
        --model-shard-path path/to/shard_1-model
        --model-shard-path path/to/shard_2-model
        --sample-index 0
        --autosomal-ref-copy-number 2
        --allosomal-contig X
        --allosomal-contig Y
        --output-genotyped-intervals sample_0_genotyped_intervals.vcf
        --output-genotyped-segments sample_0_genotyped_segments.vcf
    
]]></help>
  <citations>
    <expand macro="citations"/>
  </citations>
</tool><|MERGE_RESOLUTION|>--- conflicted
+++ resolved
@@ -29,15 +29,13 @@
   --autosomal-ref-copy-number $optional.autosomal_ref_copy_number
 #end if
 
-<<<<<<< HEAD
---calls-shard-path $calls_shard_path
-=======
+
 #if $calls_shard_path_rpt
 #for $arg in $calls_shard_path_rpt
 --calls-shard-path "${arg.calls_shard_path}/$sample_name-calls"
 #end for
 #end if
->>>>>>> d119ad39
+
 #if $optional.cloud_index_prefetch_buffer
   --cloud-index-prefetch-buffer $optional.cloud_index_prefetch_buffer
 #end if
@@ -134,13 +132,7 @@
 #end if
 ]]></command>
   <inputs>
-<<<<<<< HEAD
-    <param name="calls_shard_path" argument="--calls-shard-path" type="data" optional="false" multiple="false" format="txt" label="Calls Shard Path" help="List of paths to GermlineCNVCaller call directories."/>
-    <param name="contig_ploidy_calls" argument="--contig-ploidy-calls" type="data" optional="false" multiple="false" format="txt" label="Contig Ploidy Calls" help="Path to contig-ploidy calls directory (output of DetermineGermlineContigPloidy)."/>
-    <param name="model_shard_path" argument="--model-shard-path" type="data" optional="false" multiple="false" format="txt" label="Model Shard Path" help="List of paths to GermlineCNVCaller model directories."/>
-    <param name="output_genotyped_intervals" argument="--output-genotyped-intervals" type="data" optional="false" multiple="false" format="txt" label="Output Genotyped Intervals" help="Output intervals VCF file."/>
-    <section expanded="False" name="optional" title="Optional Parameters">
-=======
+
     <param name="sample_name" type="text" label="Sample Name"/>
     <param name="dummy_germline_cnv" type="data" format="txt" multiple="true" label="Dummy Input from GermlineCNVCaller"/>
     <repeat name="calls_shard_path_rpt" title="calls_shard_path">
@@ -152,7 +144,7 @@
     <param name="dummy_contig_ploidy_calls" argument="--contig-ploidy-calls" type="data" optional="false" multiple="false" format="txt" label="Dummy Contig Ploidy Calls" help="Path to contig-ploidy calls directory (output of DetermineGermlineContigPloidy)."/>
     <param name="contig_ploidy_calls" type="text" label="Contig Ploidy Calls"/>
     <section name="optional" title="Optional Parameters" expanded="False">
->>>>>>> d119ad39
+
       <expand macro="gatk_ints"/>
       <expand macro="ref_sel"/>
       <param name="allosomal_contig" argument="--allosomal-contig" type="text" optional="true" value="" label="Allosomal Contig" help="Contigs to treat as allosomal (i.e. choose their reference copy-number allele according to the sample karyotype)."/>
@@ -203,15 +195,11 @@
       </param>
     </section>
   </inputs>
-<<<<<<< HEAD
-  <outputs/>
-=======
   <outputs>
     <data format="tsv" name="output_denoised_copy_ratios" label="${tool.name} on ${on_string}: output_denoised_copy_ratios tsv" help="Output denoised copy ratio file."/>
     <data format="vcf" name="output_genotyped_intervals" label="${tool.name} on ${on_string}: output_genotyped_intervals vcf" help="Output intervals VCF file."/>
     <data format="vcf" name="output_genotyped_segments" label="${tool.name} on ${on_string}: output_genotyped_segments vcf" help="Output segments VCF file."/>
   </outputs>
->>>>>>> d119ad39
   <tests/>
   <help><![CDATA[Postprocesses the output of GermlineCNVCaller and generates VCF files.
 
