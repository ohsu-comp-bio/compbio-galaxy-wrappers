# Current Version: 1.0.6
# Version history
# 0.9.5 - all arguments are parameters, first version to function inside of Galaxy
# 0.9.6 - modified regex to allow for new batch date format
#       - limit normalization tmas to batches in good_tma
# 0.9.7 - BC: edit intermediate .RData filenames for general usage
# 1.0.0 - edits to support new TMA, removed extra igg_info input, fixed table output
# 1.0.1 - handle situations where there are only segment 1 segements for reference comp
# 1.0.2 - groups Ab boxplots by 4 to a page, give args actual names
# 1.0.3 - cleans up Ab plots to make x-axis legible and remove legends
#       - fixed: corrected duplicate Ab plot pages
#       - use good_tma again
# 1.0.4 - add outlier detection by z-score
<<<<<<< HEAD
# 1.0.5 // 1.0.6 - add cover summary sheet and re-arrange displayed tables/plots and display 'no outlier' message
=======
# 1.0.5 - add cover summary sheet and re-arrange displayed tables/plots
# 1.0.6 - restrict plots to only those included in the pos.cntrls input
>>>>>>> 2a307072

suppressPackageStartupMessages(library(data.table))
suppressPackageStartupMessages(library(openxlsx))
suppressPackageStartupMessages(library(ggplot2))
suppressPackageStartupMessages(library(stringr))
suppressPackageStartupMessages(library(limma))
suppressPackageStartupMessages(library(patchwork))
suppressPackageStartupMessages(library(dplyr))
suppressPackageStartupMessages(library(gridExtra))
suppressPackageStartupMessages(library(grid))
suppressPackageStartupMessages(library(gtable))

source('dsp_inputs.R')
source('evaluation.R')
source('helpers.R')
source('normalization.R')
source('plots.R')
source('summarization.R')

options(datatable.rbindlist.check="warning")
options(datatable.optimize=1)
options(error=traceback)

### START ARGS
args <- commandArgs(trailingOnly=TRUE)
my_samp <- args[1]
runid <- args[2]
coh <- args[3]

# Metadata filepaths
datadir <- args[4]
ab_info <- args[5]
low_probes <- args[6]
control_type <- args[7]
dsp_meta <- args[8]

# Output options
exp.out <- args[9]
seg.proc.out <- args[10]
melt.tma.out <- args[11]
report.out <- args[12]

# positive cntrl file
pos_cntrls <- args[13]

# Set constants
exp.regex <- "[0-9]{8}-[0-9]{2}"
good_tma <- c("12212022-01", "01122023-01", "01192023-01", "01202023-01", "01252023-01", "01262023-01", "02032023-01", "02082023-01", "02102023-01", "02152023-01", "02282023-01", "03012023-01", "03082023-01", "03152023-01")

# Load metadata
paths <- data.table(read.xlsx(ab_info, sheet="parsed"))
exp.low <- data.table(openxlsx::read.xlsx(low_probes, colNames=F))
control.type <- data.table(openxlsx::read.xlsx(control_type, startRow=2))
stopifnot(control.type[,.N,by=.(lower_secondary, name, type)][,all(N==1)])
dsp.meta <- data.table(read.xlsx(dsp_meta))
pos.cntrls <- data.table(read.csv(pos_cntrls, sep = '\t', header=F))

# Check to see if my_samp is in dsp.meta, stop if it's not.
stopifnot(nrow(dsp.meta[`Specimen.ID` %in% my_samp]) > 0)

batch.dt <- data.table(files=list.files(datadir, pattern="[-0-9A-Za-z]_[0-9]{8}-[0-9]{2}.xlsx", recursive = T, full.names=T))
batch.dt[,batch:=str_extract(files, exp.regex)]

res.list <- process_batches(batch.dt, sheet='Exported dataset')
qc.meta <- res.list$meta

#clean up sample labeling if necessary
qc.meta[`Segment (Name/ Label)` == "Segment 1",.(.N, max_roi=length(unique(croi))),by=.(sample_id, batch)][(N != 3) | (N != max_roi)]
qc.meta[sample_id=="01142", `:=`(sample_id="2001142")]
#Pull out the QC corrected data

all.abund <- Reduce(function(x,y){

  merge(x,y, by=c("ProbeName"))

}, lapply(res.list$data, function(x) x$qc[,-c(1:3)]))
stopifnot(nrow(all.abund) == res.list$data[[1]]$qc[,.N])
stopifnot((ncol(all.abund)-1) == sum(sapply(res.list$data, function(x) ncol(x$qc)-4 )))
abund.mat <- log2(as.matrix(all.abund[,-1,with=F]))
rownames(abund.mat) <- all.abund[,ProbeName]

# Get TMA submatrix
tma.meta <- qc.meta[`Segment (Name/ Label)`=="Full ROI" | `Segment (Name/ Label)`=="Geometric Segment"]
tma.meta[,lower_sample:=tolower(sample_id)]

stopifnot(control.type[,.N,by=.(lower_secondary, name, type)][,all(N==1)])

tma.meta <- merge(tma.meta, control.type[,.(lower_sample=lower_secondary, name, type)], by="lower_sample", all=F)
stopifnot(tma.meta[,.N,by=batch][,all(N==19)])
tma.meta <- tma.meta[`batch` %in% good_tma | `batch` %in% runid]
tma.abund <- abund.mat[,tma.meta$barcode]

## QC of experimental samples with respect to ROI
exp.meta <- qc.meta[`sample_id` %in% dsp.meta$Specimen.ID]
exp.meta$`Segment (Name/ Label)` <- ifelse(exp.meta$`Segment (Name/ Label)` == 'Geometric Segment', "Segment 1", exp.meta$`Segment (Name/ Label)`)
exp.meta$`Segment (Name/ Label)` <- ifelse(exp.meta$`Segment (Name/ Label)` == 'Full ROI', "Segment 1", exp.meta$`Segment (Name/ Label)`)

exp.abund <- abund.mat[, exp.meta$barcode]
#note we do this with the raw data as otherwise will constantly have to monitor due to normalization fluxes
exp.meta <- flag_roi(exp.abund, exp.meta, roi.thresh=.85)
#note the handful that didn't pass this QC, note that 432 would likely be considered marginal and kept
exp.meta[rm_croi == T,.(`Segment (Name/ Label)`, batch, sample_id, croi, max_cor, rm_croi)]
#for now, removing all
exp.meta <- exp.meta[rm_croi == F]
exp.abund <- abund.mat[, exp.meta$barcode]
#at this point save the metadata and raw abundance
save(exp.meta, exp.abund, tma.abund, tma.meta, file=paste0(exp.out))

### Normalization and summarization of cohort
# Determine relevant samples / batches and compute normalization factors
relevant.meta <- exp.meta[sample_id %in% dsp.meta$Specimen.ID]
# Figure out how we want to number batches.
relevant.meta[,num_batch:=batch]
relevant.abund <- exp.abund[,relevant.meta$barcode]
tma.meta <- tma.meta[batch %in% relevant.meta$batch]
# Figure out how we want to number batches.
tma.meta[,num_batch:=batch]
tma.abund <- abund.mat[,tma.meta$barcode]
cntrl.abs <- setdiff(rownames(tma.abund), exp.low[[1]])
segment.proc <- preprocess_dsp_tma(tma.meta, tma.abund, relevant.meta, relevant.abund, igg.map=paths, bg.method=c('none'), controls=cntrl.abs, use.type='quant', k=2, num.roi.avg=1)
#can save here

# Use the summarized metadata to deal with replicates and form groups
#create per segment summarized metadata
avg.meta <- rbindlist(lapply(segment.proc, function(x){
  x$meta
}), idcol="Segment (Name/ Label)")
## Batch 19 samples lost here
my.meta <- merge(dsp.meta[,.(num_batch=Date_run, sample_id=Specimen.ID, Specimen.ID, cohort, code)],
                 avg.meta[,.(`Segment (Name/ Label)`, num_batch, sample_id, avg_barcode)], by=c("num_batch", "sample_id"))
#minus two from above

#choose a technical replicate
## First determine how correlated they are to each other in segment abundance
sapply(names(segment.proc), function(x){

  tmp.meta <- my.meta[`Segment (Name/ Label)`==x]
  tmp.abund <- segment.proc[[x]]$avg_abund[,tmp.meta$avg_barcode]
  pair.cors <- sapply(split(tmp.meta, by=c("Specimen.ID", "code")), function(y){
    min(cor(tmp.abund[,y$avg_barcode]))
  })
  pair.cors
})

my.meta <- my.meta[!duplicated(cbind(`Segment (Name/ Label)`, Specimen.ID, num_batch, code)),]
#Here define reference vs experimental
my.meta[cohort==coh,Best_Response:="Ref"]
save(my.meta, segment.proc, file=paste0(seg.proc.out))

# Form antibody scores as the quantiles relevant to reference cohort
ref_samps <- my.meta[Best_Response == "Ref",unique(sample_id)]
ref_samps <- ref_samps[!ref_samps %in% my_samp]
# If there is no ref data for segment 3 (sarcomas) then we'll just look at segment 1.
if (all(unique(my.meta[`sample_id` %in% ref_samps]$`Segment (Name/ Label)`) == "Segment 1")) {
  quant.list <- score_abs(segment.proc$`Segment 1`, ref.samples=ref_samps, stroma=F,score.type="quant")
  pat.quants <- quant.list$scores[,"Segment (Name/ Label)":="Segment 1"]
}else{
  quant.list <- score_abs(segment.proc, ref.samples=ref_samps, stroma=T,score.type="quant")
  #combine
  pat.quants <- rbindlist(lapply(quant.list, "[[", "scores"), idcol="Segment (Name/ Label)")
}
my.scores <- merge(my.meta, pat.quants, by=c("Segment (Name/ Label)", "avg_barcode"))
# JHL: In the case of identical sample id's, get rid of the one that we are not currently analyzing.
my.scores <- my.scores[!(`sample_id` == my_samp & `num_batch` != runid)]

#getting pathways in order
#use.paths <- paths[analysis_pathway %in% c("Expression Controls", "N/A")==F]
#use.paths[analysis_pathway == "Tumor Markers", analysis_pathway:="Other Markers"]
use.paths <- paths
path.ord <- c("Cell Cycle", "PI3K/AKT pathway", "RAS/MAPK pathway", "Tumor Markers", "Cell Death", "Immune Markers")
use.paths[,`:=`(path_ord=factor(analysis_pathway, levels=path.ord, ordered=T),
                ab_ord=factor(ab, levels=ab, ordered=T))]

my.scores <- merge(use.paths[,.(ab_ord, ProbeName, path_ord)], my.scores, by="ProbeName", all=F)
my.scores[,comb_id:=Specimen.ID]
my.scores[,segment_label:=ifelse(`Segment (Name/ Label)` == "Segment 1", "tumor", "stroma")]
my.scores[,sample_ord:=sample_id]

pt.ord <- my.scores[,.N,by=.(comb_id, Best_Response)][order(Best_Response)]
my.scores[,patient_ord:=factor(comb_id, levels=pt.ord$comb_id, ordered=T)]
#output abundance for reference samples
if (all(unique(my.meta[`sample_id` %in% ref_samps]$`Segment (Name/ Label)`) == "Segment 1")) {
  ref.abund <- quant.list$ref_abund[,"Segment (Name/ Label)":="Segment 1"]
}else{
  ref.abund <- rbindlist(lapply(quant.list, "[[", "ref_abund"), idcol="Segment (Name/ Label)")
}
ref.abund[,segment_label:=ifelse(`Segment (Name/ Label)` == "Segment 1", "tumor", "stroma")]
ref.abund <- merge(use.paths[,.(ab_ord, ProbeName, path_ord)], ref.abund, by="ProbeName", all=F)

# Steps used to provide data for antibody plots.
melt.tma <- data.table(reshape2::melt(tma.abund, as.is=T))
names(melt.tma) <- c("ProbeName", "barcode", "abundance")
melt.tma <- merge(melt.tma, tma.meta[,.(barcode, name, batch)], by="barcode")
melt.tma <- merge(paths[,.(ProbeName, igg)], melt.tma, by="ProbeName", all=T)
melt.tma[,fac_batch:=factor(batch)]
#add in values for corresponding igg
melt.tma[ProbeName %in% c("Ms IgG1",  "Ms IgG2a", "Rb IgG"), igg:=ProbeName]
melt.tma <- merge(melt.tma, melt.tma[ProbeName %in% c("Ms IgG1",  "Ms IgG2a", "Rb IgG"),.(igg=ProbeName, barcode, igg_abund=abundance)], by=c("igg", "barcode"), all.x=T, all.y=F)
melt.tma[,perc_igg:=(abundance/igg_abund)*100]
melt.tma[,ceil_igg:=pmin(perc_igg, 100)]

# Add columns splitting batch date into month-day and year for sorting
melt.tma$monthday<- substr(melt.tma$batch, 1, 4)
melt.tma$monthday<- str_remove(melt.tma$monthday, "^0+")
melt.tma$year<- substr(melt.tma$batch, 5, 8)

# Create combined name_ProbeName column
melt.tma$name_ProbeName<- str_c(melt.tma$name,'_',melt.tma$ProbeName)
# Write out csv for Westgard rules script in Galaxy wf
write.csv(melt.tma, file=paste0(melt.tma.out), row.names=F)

ref.batches <- melt.tma[batch != runid]
cur.batch <- melt.tma[batch == runid]
# Get the number of runs from the metadata sheet
run_no <- length(unique(dsp.meta$Date_run))
use.pal <- scales::hue_pal()(run_no)

# Remove unused factors
samp.scores <- my.scores[`sample_id` == my_samp]
samp.scores$patient_ord <- droplevels(samp.scores$patient_ord, except=my_samp)

### WRITE TO PDF

# Overall Plotting
plot.list <- loli_plot(score.dt=samp.scores, ref.dt=ref.abund, coh)
pdf(file=paste0(report.out), width=16, height=16)

# Restrict ab plots and outlier detection to those ab/cell line combos included in pos.cntrls
ab.batches <- ref.batches[`name` %in% pos.cntrls$V2 & `ProbeName` %in% pos.cntrls$V1]
ab.batches.cur <- cur.batch[`name` %in% pos.cntrls$V2 & `ProbeName` %in% pos.cntrls$V1]
clia_abs <- unique(ab.batches$ProbeName)

# Outlier detection -- Zscore method
datalist = list()
k <- 1
for (i in seq(1, length(clia_abs))){
  for (j in seq(1, length(unique(ab.batches.cur$name)))){
    ref <- ab.batches %>% filter(ProbeName==clia_abs[i] & name == unique(ab.batches.cur$name)[j]) %>%
      select(batch, ProbeName, name, abundance) %>%
      group_by(name)
    mu <- mean(ref$abundance)
    sigma <- sd(ref$abundance)

    cur <- ab.batches.cur %>% filter(ProbeName==clia_abs[i] & name == unique(ab.batches.cur$name)[j]) %>%
      select(batch, ProbeName, name, abundance) %>%
      group_by(name) %>%
      mutate(mean = mu,
             sd = sigma,
             zscore = (abundance - mu)/sigma,
             outlier = case_when(abs(zscore) >= 3 ~ 'rare'))
    cur <- na.omit(cur)
    datalist[[k]] <- cur
    k <- k+1
  }
}
outlier_df = do.call(rbind, datalist)

# Get failed antibodies (Ab combos with 5+ flagged outliers)
failed_ab <- as.data.frame(table(outlier_df$ProbeName))
if (nrow(failed_ab)>0){
  failed_ab <- failed_ab %>% filter(Freq >= 5) %>% select(Var1)
  colnames(failed_ab) <- c('Failed Antibodies')
}

# First, produce Cover Sheet
tt1 <- ttheme_minimal(core=list(fg_params=list(fontface=3, fontsize=23)))
tt_cover <- ttheme_minimal(core=list(bg_params = list(fill = blues9[1:4], col=NA),
                                     fg_params=list(fontface=3, fontsize=23)),
                           colhead=list(fg_params=list(col="darkblue", fontface=4L, fontsize=30)))

summ_df <- as.data.frame(c(my_samp, runid, as.character(Sys.Date())), header=FALSE)
rownames(summ_df) <- c('SAMPLE ID: ', 'RUN ID: ', 'RUN DATE: ')
colnames(summ_df) <- c('Nanostring_DSP')

reference_batches <- ref.batches %>% arrange(year, monthday) %>% select(batch) %>% distinct(batch)
colnames(reference_batches) <- c('Reference Batches')

gc1 <- tableGrob(summ_df, theme=tt_cover)
gc2 <- tableGrob(reference_batches, theme=tt1)

if (nrow(outlier_df)>0){
  outlier_message <- ''
} else{
    outlier_message <- '[No outliers detected]'
}

g.outlier <- textGrob(outlier_message, gp = gpar(col = "blue", fontsize = 20))
if (nrow(failed_ab)>0){
  gc3 <- tableGrob(failed_ab, theme=tt1)
  haligned <- gtable_combine(gc2, gc3)
  cover_sheet<- grid.arrange(gc1, haligned, g.outlier, ncol=1)
} else{
  cover_sheet<- grid.arrange(gc1, gc2, g.outlier, ncol=1)
}
grid.draw(cover_sheet)

# Draw outlier table
if (nrow(outlier_df>0)){
  for (j in seq(1,nrow(outlier_df), by=35)){
    g2 <- tableGrob(na.omit(outlier_df[j:(j+34), 2:7]), rows = NULL, theme = tt)
    g2 <- gtable_add_grob(g2, grobs = rectGrob(gp = gpar(fill = NA, lwd = 2)),
                          t = 2, b = nrow(g2), l = 1, r = ncol(g2))
    g2 <- gtable_add_grob(g2, grobs = rectGrob(gp = gpar(fill = NA, lwd = 2)),
                          t = 1, l = 1, r = ncol(g2))

    grid.newpage()
    grid.draw(g2)
    }
}

for (tums in names(plot.list)){
  show(plot.list[[tums]])
}

# Create and write table of normalized counts.
tt <- ttheme_default(base_size = 16)
score_out <- samp.scores %>% select(ProbeName,segment_label,norm)
score_tum <- score_out[`segment_label` == 'tumor']
score_str <- score_out[`segment_label` == 'stroma']

g <- tableGrob(score_tum[1:34,1:3], rows = NULL, theme = tt)
g <- gtable_add_grob(g,
                     grobs = rectGrob(gp = gpar(fill = NA, lwd = 2)),
                     t = 2, b = nrow(g), l = 1, r = ncol(g))
g <- gtable_add_grob(g,
                     grobs = rectGrob(gp = gpar(fill = NA, lwd = 2)),
                     t = 1, l = 1, r = ncol(g))

g1 <- tableGrob(score_tum[35:68,1:3], rows = NULL, theme = tt)
g1 <- gtable_add_grob(g1,
                      grobs = rectGrob(gp = gpar(fill = NA, lwd = 2)),
                      t = 2, b = nrow(g1), l = 1, r = ncol(g1))
g1 <- gtable_add_grob(g1,
                      grobs = rectGrob(gp = gpar(fill = NA, lwd = 2)),
                      t = 1, l = 1, r = ncol(g1))

haligned <- gtable_combine(g,g1, along=1)
grid.newpage()
grid.draw(haligned)

if (nrow(score_str) > 0) {
  g <- tableGrob(score_str[1:34,1:3], rows = NULL, theme = tt)
  g <- gtable_add_grob(g,
                       grobs = rectGrob(gp = gpar(fill = NA, lwd = 2)),
                       t = 2, b = nrow(g), l = 1, r = ncol(g))
  g <- gtable_add_grob(g,
                       grobs = rectGrob(gp = gpar(fill = NA, lwd = 2)),
                       t = 1, l = 1, r = ncol(g))

  g1 <- tableGrob(score_str[35:68,1:3], rows = NULL, theme = tt)
  g1 <- gtable_add_grob(g1,
                        grobs = rectGrob(gp = gpar(fill = NA, lwd = 2)),
                        t = 2, b = nrow(g1), l = 1, r = ncol(g1))
  g1 <- gtable_add_grob(g1,
                        grobs = rectGrob(gp = gpar(fill = NA, lwd = 2)),
                        t = 1, l = 1, r = ncol(g1))

  haligned <- gtable_combine(g,g1, along=1)
  grid.newpage()
  grid.draw(haligned)

}

# Produce boxplots

for (i in seq(1,length(clia_abs), by=4)){

  print(clia_abs[i])
  q1.plot <- ggplot(data=ab.batches[ProbeName == clia_abs[i]], mapping=aes(x=name, y=abundance)) +
    geom_boxplot(outlier.shape=NA) + geom_jitter(mapping=aes(color=fac_batch),size=3, height=0, width=.15, show.legend = F) +
    geom_jitter(data=ab.batches.cur[ProbeName == clia_abs[i]], size=3, width=.15, height=0) +
    theme_bw() + xlab("") + ylab("log2 Abundance") + ggtitle(paste("Antibody: ", clia_abs[i])) +
    scale_x_discrete(guide = guide_axis(n.dodge = 3))

  if ((i+1)<=length(clia_abs)){
    print(clia_abs[i+1])
    q2.plot <- ggplot(data=ab.batches[ProbeName == clia_abs[i+1]], mapping=aes(x=name, y=abundance)) +
      geom_boxplot(outlier.shape=NA) + geom_jitter(mapping=aes(color=fac_batch),size=3, height=0, width=.15, show.legend = F) +
      geom_jitter(data=ab.batches.cur[ProbeName == clia_abs[i+1]], size=3, width=.15, height=0) +
      theme_bw() + xlab("") + ylab("log2 Abundance") + ggtitle(paste("Antibody: ", clia_abs[i+1])) +
      scale_x_discrete(guide = guide_axis(n.dodge = 3))
  }

  if ((i+2)<=length(clia_abs)){
    print(clia_abs[i+2])
    q3.plot <- ggplot(data=ab.batches[ProbeName == clia_abs[i+2]], mapping=aes(x=name, y=abundance)) +
      geom_boxplot(outlier.shape=NA) + geom_jitter(mapping=aes(color=fac_batch),size=3, height=0, width=.15, show.legend = F) +
      geom_jitter(data=ab.batches.cur[ProbeName == clia_abs[i+2]], size=3, width=.15, height=0) +
      theme_bw() + xlab("") + ylab("log2 Abundance") + ggtitle(paste("Antibody: ", clia_abs[i+2])) +
      scale_x_discrete(guide = guide_axis(n.dodge = 3))
  }

  if ((i+3)<=length(clia_abs)){
    print(clia_abs[i+3])
    q4.plot <- ggplot(data=ab.batches[ProbeName == clia_abs[i+3]], mapping=aes(x=name, y=abundance)) +
      geom_boxplot(outlier.shape=NA) + geom_jitter(mapping=aes(color=fac_batch),size=3, height=0, width=.15, show.legend = F) +
      geom_jitter(data=ab.batches.cur[ProbeName == clia_abs[i+3]], size=3, width=.15, height=0) +
      theme_bw() + xlab("") + ylab("log2 Abundance") + ggtitle(paste("Antibody: ", clia_abs[i+3])) +
      scale_x_discrete(guide = guide_axis(n.dodge = 3))
  }
  grid.arrange(q1.plot, q2.plot, q3.plot, q4.plot)
}

dev.off()<|MERGE_RESOLUTION|>--- conflicted
+++ resolved
@@ -11,12 +11,9 @@
 #       - fixed: corrected duplicate Ab plot pages
 #       - use good_tma again
 # 1.0.4 - add outlier detection by z-score
-<<<<<<< HEAD
-# 1.0.5 // 1.0.6 - add cover summary sheet and re-arrange displayed tables/plots and display 'no outlier' message
-=======
 # 1.0.5 - add cover summary sheet and re-arrange displayed tables/plots
 # 1.0.6 - restrict plots to only those included in the pos.cntrls input
->>>>>>> 2a307072
+        - display 'no outlier' message in outlier plots
 
 suppressPackageStartupMessages(library(data.table))
 suppressPackageStartupMessages(library(openxlsx))
