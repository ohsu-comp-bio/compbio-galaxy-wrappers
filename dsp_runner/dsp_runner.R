# Current Version: 1.0.3
# Version history
# 0.9.5 - all arguments are parameters, first version to function inside of Galaxy
# 0.9.6 - modified regex to allow for new batch date format
#       - limit normalization tmas to batches in good_tma
# 0.9.7 - BC: edit intermediate .RData filenames for general usage
# 1.0.0 - edits to support new TMA, removed extra igg_info input, fixed table output
# 1.0.1 - handle situations where there are only segment 1 segements for reference comp
# 1.0.2 - groups Ab boxplots by 4 to a page, give args actual names
# 1.0.3 - cleans up Ab plots to make x-axis legible and remove legends
#       - fixed: corrected duplicate Ab plot pages
<<<<<<< HEAD
# 1.0.4 - add outlier detection by z-score
=======
#       - use good_tma again
>>>>>>> 1f894bac

suppressPackageStartupMessages(library(data.table))
suppressPackageStartupMessages(library(openxlsx))
suppressPackageStartupMessages(library(ggplot2))
suppressPackageStartupMessages(library(stringr))
suppressPackageStartupMessages(library(limma))
suppressPackageStartupMessages(library(patchwork))
suppressPackageStartupMessages(library(dplyr))
suppressPackageStartupMessages(library(gridExtra))
suppressPackageStartupMessages(library(grid))
suppressPackageStartupMessages(library(gtable))

source('dsp_inputs.R')
source('evaluation.R')
source('helpers.R')
source('normalization.R')
source('plots.R')
source('summarization.R')

options(datatable.rbindlist.check="warning")
options(datatable.optimize=1)
options(error=traceback)

### START ARGS
args <- commandArgs(trailingOnly=TRUE)
my_samp <- args[1]
runid <- args[2]
coh <- args[3]

# Metadata filepaths
datadir <- args[4]
ab_info <- args[5]
low_probes <- args[6]
control_type <- args[7]
dsp_meta <- args[8]

# Output options
exp.out <- args[9]
seg.proc.out <- args[10]
melt.tma.out <- args[11]
report.out <- args[12]

# Set constants
exp.regex <- "[0-9]{8}-[0-9]{2}"
# clia_abs <- c("c-Myc", "Ki-67", "Cyclin E1", "Cyclin D1", "Cyclin B1", "ATR_pS428", "ATM (phospho S1981)",
#               "PARP", "Cleaved Caspase 9", "CD95/Fas", "BIM", "BCLXL", "BCL6", "Bcl-2", "BAD",
#               "Pan-AKT", "PTEN", "Phospho-PRAS40 (T246)", "PLCG1", "INPP4B", "Phospho-GSK3B (S9)", "Phospho-AKT1 (S473)",
#               "pan-RAS", "p44/42 MAPK ERK1/2", "Phospho-p90 RSK  (T359/S363)", "MET", "Phospho-MEK1 (S217/S221)", "Phospho-p44/42 MAPK ERK1/2 (T202/Y204)", "HER2_p1248", "Her2", "EGFR", "Phospho-c-RAF (S338)", "BRAF",
#               "p53", "Phospho-p38 MAPK (T180/Y182)", "PR", "Phospho-JNK (T183/Y185)", "ER-alpha", "Androgen Receptor", "ARID1A",
#               "PD-L1", "CD8", "CD68", "CD4", "CD3", "CD20", "Beta-2-microglobulin")
good_tma <- c("12212022-01", "01122023-01", "01192023-01", "01202023-01", "01252023-01", "01262023-01", "02032023-01", "02082023-01", "02102023-01", "02152023-01")

# Load metadata
paths <- data.table(read.xlsx(ab_info, sheet="parsed"))
exp.low <- data.table(openxlsx::read.xlsx(low_probes, colNames=F))
control.type <- data.table(openxlsx::read.xlsx(control_type, startRow=2))
stopifnot(control.type[,.N,by=.(lower_secondary, name, type)][,all(N==1)])
dsp.meta <- data.table(read.xlsx(dsp_meta))

# Check to see if my_samp is in dsp.meta, stop if it's not.
stopifnot(nrow(dsp.meta[`Specimen.ID` %in% my_samp]) > 0)

batch.dt <- data.table(files=list.files(datadir, pattern="[-0-9A-Za-z]_[0-9]{8}-[0-9]{2}.xlsx", recursive = T, full.names=T))
batch.dt[,batch:=str_extract(files, exp.regex)]

res.list <- process_batches(batch.dt, sheet='Exported dataset')
qc.meta <- res.list$meta

#clean up sample labeling if necessary
qc.meta[`Segment (Name/ Label)` == "Segment 1",.(.N, max_roi=length(unique(croi))),by=.(sample_id, batch)][(N != 3) | (N != max_roi)]
qc.meta[sample_id=="01142", `:=`(sample_id="2001142")]
#Pull out the QC corrected data

all.abund <- Reduce(function(x,y){

  merge(x,y, by=c("ProbeName"))

}, lapply(res.list$data, function(x) x$qc[,-c(1:3)]))
stopifnot(nrow(all.abund) == res.list$data[[1]]$qc[,.N])
stopifnot((ncol(all.abund)-1) == sum(sapply(res.list$data, function(x) ncol(x$qc)-4 )))
abund.mat <- log2(as.matrix(all.abund[,-1,with=F]))
rownames(abund.mat) <- all.abund[,ProbeName]

# Get TMA submatrix
tma.meta <- qc.meta[`Segment (Name/ Label)`=="Full ROI" | `Segment (Name/ Label)`=="Geometric Segment"]
tma.meta[,lower_sample:=tolower(sample_id)]

stopifnot(control.type[,.N,by=.(lower_secondary, name, type)][,all(N==1)])

tma.meta <- merge(tma.meta, control.type[,.(lower_sample=lower_secondary, name, type)], by="lower_sample", all=F)
stopifnot(tma.meta[,.N,by=batch][,all(N==19)])
tma.meta <- tma.meta[`batch` %in% good_tma | `batch` %in% runid]
tma.abund <- abund.mat[,tma.meta$barcode]

## QC of experimental samples with respect to ROI
exp.meta <- qc.meta[`sample_id` %in% dsp.meta$Specimen.ID]
exp.meta$`Segment (Name/ Label)` <- ifelse(exp.meta$`Segment (Name/ Label)` == 'Geometric Segment', "Segment 1", exp.meta$`Segment (Name/ Label)`)
exp.meta$`Segment (Name/ Label)` <- ifelse(exp.meta$`Segment (Name/ Label)` == 'Full ROI', "Segment 1", exp.meta$`Segment (Name/ Label)`)

exp.abund <- abund.mat[, exp.meta$barcode]
#note we do this with the raw data as otherwise will constantly have to monitor due to normalization fluxes
exp.meta <- flag_roi(exp.abund, exp.meta, roi.thresh=.85)
#note the handful that didn't pass this QC, note that 432 would likely be considered marginal and kept
exp.meta[rm_croi == T,.(`Segment (Name/ Label)`, batch, sample_id, croi, max_cor, rm_croi)]
#for now, removing all
exp.meta <- exp.meta[rm_croi == F]
exp.abund <- abund.mat[, exp.meta$barcode]
#at this point save the metadata and raw abundance
save(exp.meta, exp.abund, tma.abund, tma.meta, file=paste0(exp.out))

### Normalization and summarization of cohort
# Determine relevant samples / batches and compute normalization factors
relevant.meta <- exp.meta[sample_id %in% dsp.meta$Specimen.ID]
# Figure out how we want to number batches.
relevant.meta[,num_batch:=batch]
relevant.abund <- exp.abund[,relevant.meta$barcode]
tma.meta <- tma.meta[batch %in% relevant.meta$batch]
# Figure out how we want to number batches.
tma.meta[,num_batch:=batch]
tma.abund <- abund.mat[,tma.meta$barcode]
cntrl.abs <- setdiff(rownames(tma.abund), exp.low[[1]])
segment.proc <- preprocess_dsp_tma(tma.meta, tma.abund, relevant.meta, relevant.abund, igg.map=paths, bg.method=c('none'), controls=cntrl.abs, use.type='quant', k=2, num.roi.avg=1)
#can save here

# Use the summarized metadata to deal with replicates and form groups
#create per segment summarized metadata
avg.meta <- rbindlist(lapply(segment.proc, function(x){
  x$meta
}), idcol="Segment (Name/ Label)")
## Batch 19 samples lost here
my.meta <- merge(dsp.meta[,.(num_batch=Date_run, sample_id=Specimen.ID, Specimen.ID, cohort, code)],
                 avg.meta[,.(`Segment (Name/ Label)`, num_batch, sample_id, avg_barcode)], by=c("num_batch", "sample_id"))
#minus two from above

#choose a technical replicate
## First determine how correlated they are to each other in segment abundance
sapply(names(segment.proc), function(x){

  tmp.meta <- my.meta[`Segment (Name/ Label)`==x]
  tmp.abund <- segment.proc[[x]]$avg_abund[,tmp.meta$avg_barcode]
  pair.cors <- sapply(split(tmp.meta, by=c("Specimen.ID", "code")), function(y){
    min(cor(tmp.abund[,y$avg_barcode]))
  })
  pair.cors
})

my.meta <- my.meta[!duplicated(cbind(`Segment (Name/ Label)`, Specimen.ID, num_batch, code)),]
#Here define reference vs experimental
my.meta[cohort==coh,Best_Response:="Ref"]
save(my.meta, segment.proc, file=paste0(seg.proc.out))

# Form antibody scores as the quantiles relevant to reference cohort
ref_samps <- my.meta[Best_Response == "Ref",unique(sample_id)]
ref_samps <- ref_samps[!ref_samps %in% my_samp]
# If there is no ref data for segment 3 (sarcomas) then we'll just look at segment 1.
if (all(unique(my.meta[`sample_id` %in% ref_samps]$`Segment (Name/ Label)`) == "Segment 1")) {
  quant.list <- score_abs(segment.proc$`Segment 1`, ref.samples=ref_samps, stroma=F,score.type="quant")
  pat.quants <- quant.list$scores[,"Segment (Name/ Label)":="Segment 1"]
}else{
  quant.list <- score_abs(segment.proc, ref.samples=ref_samps, stroma=T,score.type="quant")
  #combine
  pat.quants <- rbindlist(lapply(quant.list, "[[", "scores"), idcol="Segment (Name/ Label)")
}
my.scores <- merge(my.meta, pat.quants, by=c("Segment (Name/ Label)", "avg_barcode"))
# JHL: In the case of identical sample id's, get rid of the one that we are not currently analyzing.
my.scores <- my.scores[!(`sample_id` == my_samp & `num_batch` != runid)]

#getting pathways in order
#use.paths <- paths[analysis_pathway %in% c("Expression Controls", "N/A")==F]
#use.paths[analysis_pathway == "Tumor Markers", analysis_pathway:="Other Markers"]
use.paths <- paths
path.ord <- c("Cell Cycle", "PI3K/AKT pathway", "RAS/MAPK pathway", "Tumor Markers", "Cell Death", "Immune Markers")
use.paths[,`:=`(path_ord=factor(analysis_pathway, levels=path.ord, ordered=T),
                ab_ord=factor(ab, levels=ab, ordered=T))]

my.scores <- merge(use.paths[,.(ab_ord, ProbeName, path_ord)], my.scores, by="ProbeName", all=F)
my.scores[,comb_id:=Specimen.ID]
my.scores[,segment_label:=ifelse(`Segment (Name/ Label)` == "Segment 1", "tumor", "stroma")]
my.scores[,sample_ord:=sample_id]

pt.ord <- my.scores[,.N,by=.(comb_id, Best_Response)][order(Best_Response)]
my.scores[,patient_ord:=factor(comb_id, levels=pt.ord$comb_id, ordered=T)]
#output abundance for reference samples
if (all(unique(my.meta[`sample_id` %in% ref_samps]$`Segment (Name/ Label)`) == "Segment 1")) {
  ref.abund <- quant.list$ref_abund[,"Segment (Name/ Label)":="Segment 1"]
}else{
  ref.abund <- rbindlist(lapply(quant.list, "[[", "ref_abund"), idcol="Segment (Name/ Label)")
}
ref.abund[,segment_label:=ifelse(`Segment (Name/ Label)` == "Segment 1", "tumor", "stroma")]
ref.abund <- merge(use.paths[,.(ab_ord, ProbeName, path_ord)], ref.abund, by="ProbeName", all=F)

# Steps used to provide data for antibody plots.
melt.tma <- data.table(reshape2::melt(tma.abund, as.is=T))
names(melt.tma) <- c("ProbeName", "barcode", "abundance")
melt.tma <- merge(melt.tma, tma.meta[,.(barcode, name, batch)], by="barcode")
clia_abs <- paths$ProbeName
melt.tma <- merge(paths[,.(ProbeName, igg)], melt.tma, by="ProbeName", all=T)
melt.tma[,fac_batch:=factor(batch)]
#add in values for corresponding igg
melt.tma[ProbeName %in% c("Ms IgG1",  "Ms IgG2a", "Rb IgG"), igg:=ProbeName]
melt.tma <- merge(melt.tma, melt.tma[ProbeName %in% c("Ms IgG1",  "Ms IgG2a", "Rb IgG"),.(igg=ProbeName, barcode, igg_abund=abundance)], by=c("igg", "barcode"), all.x=T, all.y=F)
melt.tma[,perc_igg:=(abundance/igg_abund)*100]
melt.tma[,ceil_igg:=pmin(perc_igg, 100)]

# Add columns splitting batch date into month-day and year for sorting
melt.tma$monthday<- substr(melt.tma$batch, 1, 4)
melt.tma$monthday<- str_remove(melt.tma$monthday, "^0+")
melt.tma$year<- substr(melt.tma$batch, 5, 8)

# Create combined name_ProbeName column
melt.tma$name_ProbeName<- str_c(melt.tma$name,'_',melt.tma$ProbeName)
# Write out csv for Westgard rules script in Galaxy wf
write.csv(melt.tma, file=paste0(melt.tma.out), row.names=F)

ref.batches <- melt.tma[batch != runid]
cur.batch <- melt.tma[batch == runid]
# Get the number of runs from the metadata sheet
run_no <- length(unique(dsp.meta$Date_run))
use.pal <- scales::hue_pal()(run_no)

# Remove unused factors
samp.scores <- my.scores[`sample_id` == my_samp]
samp.scores$patient_ord <- droplevels(samp.scores$patient_ord, except=my_samp)

# Overall Plots
plot.list <- loli_plot(score.dt=samp.scores, ref.dt=ref.abund, coh)
pdf(file=paste0(report.out), width=16, height=16)

for (tums in names(plot.list)){
  show(plot.list[[tums]])
}

# Create and write table of normalized counts.
tt <- ttheme_default(base_size = 16)
score_out <- samp.scores %>% select(ProbeName,segment_label,norm)
score_tum <- score_out[`segment_label` == 'tumor']
score_str <- score_out[`segment_label` == 'stroma']

g <- tableGrob(score_tum[1:34,1:3], rows = NULL, theme = tt)
g <- gtable_add_grob(g,
                     grobs = rectGrob(gp = gpar(fill = NA, lwd = 2)),
                     t = 2, b = nrow(g), l = 1, r = ncol(g))
g <- gtable_add_grob(g,
                     grobs = rectGrob(gp = gpar(fill = NA, lwd = 2)),
                     t = 1, l = 1, r = ncol(g))

g1 <- tableGrob(score_tum[35:68,1:3], rows = NULL, theme = tt)
g1 <- gtable_add_grob(g1,
                      grobs = rectGrob(gp = gpar(fill = NA, lwd = 2)),
                      t = 2, b = nrow(g1), l = 1, r = ncol(g1))
g1 <- gtable_add_grob(g1,
                      grobs = rectGrob(gp = gpar(fill = NA, lwd = 2)),
                      t = 1, l = 1, r = ncol(g1))

haligned <- gtable_combine(g,g1, along=1)
grid.newpage()
grid.draw(haligned)

if (nrow(score_str) > 0) {
  g <- tableGrob(score_str[1:34,1:3], rows = NULL, theme = tt)
  g <- gtable_add_grob(g,
                       grobs = rectGrob(gp = gpar(fill = NA, lwd = 2)),
                       t = 2, b = nrow(g), l = 1, r = ncol(g))
  g <- gtable_add_grob(g,
                       grobs = rectGrob(gp = gpar(fill = NA, lwd = 2)),
                       t = 1, l = 1, r = ncol(g))

  g1 <- tableGrob(score_str[35:68,1:3], rows = NULL, theme = tt)
  g1 <- gtable_add_grob(g1,
                        grobs = rectGrob(gp = gpar(fill = NA, lwd = 2)),
                        t = 2, b = nrow(g1), l = 1, r = ncol(g1))
  g1 <- gtable_add_grob(g1,
                        grobs = rectGrob(gp = gpar(fill = NA, lwd = 2)),
                        t = 1, l = 1, r = ncol(g1))

  haligned <- gtable_combine(g,g1, along=1)
  grid.newpage()
  grid.draw(haligned)

}

for (i in seq(1,length(clia_abs), by=4)){

  print(clia_abs[i])
  q1.plot <- ggplot(data=ref.batches[ProbeName == clia_abs[i]], mapping=aes(x=name, y=abundance)) +
    geom_boxplot(outlier.shape=NA) + geom_jitter(mapping=aes(color=fac_batch),size=3, height=0, width=.15, show.legend = F) +
    geom_jitter(data=cur.batch[ProbeName == clia_abs[i]], size=3, width=.15, height=0) +
    theme_bw() + xlab("") + ylab("log2 Abundance") + ggtitle(paste("Antibody: ", clia_abs[i])) +
    scale_x_discrete(guide = guide_axis(n.dodge = 3))

  if ((i+1)<=length(clia_abs)){
  print(clia_abs[i+1])
  q2.plot <- ggplot(data=ref.batches[ProbeName == clia_abs[i+1]], mapping=aes(x=name, y=abundance)) +
    geom_boxplot(outlier.shape=NA) + geom_jitter(mapping=aes(color=fac_batch),size=3, height=0, width=.15, show.legend = F) +
    geom_jitter(data=cur.batch[ProbeName == clia_abs[i+1]], size=3, width=.15, height=0) +
    theme_bw() + xlab("") + ylab("log2 Abundance") + ggtitle(paste("Antibody: ", clia_abs[i+1])) +
    scale_x_discrete(guide = guide_axis(n.dodge = 3))
  }

  if ((i+2)<=length(clia_abs)){
  print(clia_abs[i+2])
  q3.plot <- ggplot(data=ref.batches[ProbeName == clia_abs[i+2]], mapping=aes(x=name, y=abundance)) +
    geom_boxplot(outlier.shape=NA) + geom_jitter(mapping=aes(color=fac_batch),size=3, height=0, width=.15, show.legend = F) +
    geom_jitter(data=cur.batch[ProbeName == clia_abs[i+2]], size=3, width=.15, height=0) +
    theme_bw() + xlab("") + ylab("log2 Abundance") + ggtitle(paste("Antibody: ", clia_abs[i+2])) +
    scale_x_discrete(guide = guide_axis(n.dodge = 3))
  }

  if ((i+3)<=length(clia_abs)){
  print(clia_abs[i+3])
  q4.plot <- ggplot(data=ref.batches[ProbeName == clia_abs[i+3]], mapping=aes(x=name, y=abundance)) +
    geom_boxplot(outlier.shape=NA) + geom_jitter(mapping=aes(color=fac_batch),size=3, height=0, width=.15, show.legend = F) +
    geom_jitter(data=cur.batch[ProbeName == clia_abs[i+3]], size=3, width=.15, height=0) +
    theme_bw() + xlab("") + ylab("log2 Abundance") + ggtitle(paste("Antibody: ", clia_abs[i+3])) +
    scale_x_discrete(guide = guide_axis(n.dodge = 3))
  }
  grid.arrange(q1.plot, q2.plot, q3.plot, q4.plot)
}

# Outlier detection -- Zscore method
datalist = list()
k <- 1
for (i in seq(1, length(clia_abs))){
  for (j in seq(1, length(unique(cur.batch$name)))){
    ref <- ref.batches %>% filter(ProbeName==clia_abs[i] & name == unique(cur.batch$name)[j]) %>%
      select(batch, ProbeName, name, abundance) %>%
      group_by(name)
    mu <- mean(ref$abundance)
    sigma <- sd(ref$abundance)

    cur <- cur.batch %>% filter(ProbeName==clia_abs[i] & name == unique(cur.batch$name)[j]) %>%
      select(batch, ProbeName, name, abundance) %>%
      group_by(name) %>%
      mutate(mean = mu,
             sd = sigma,
            zscore = (abundance - mu)/sigma,
             outlier = case_when(abs(zscore) >= 3 ~ 'rare'))
    cur <- na.omit(cur)
    datalist[[k]] <- cur
    k <- k+1
  }
}
outlier_df = do.call(rbind, datalist)

for (j in seq(1,nrow(outlier_df), by=35)){
  g2 <- tableGrob(na.omit(outlier_df[j:(j+34), 2:7]), rows = NULL, theme = tt)
  g2 <- gtable_add_grob(g2, grobs = rectGrob(gp = gpar(fill = NA, lwd = 2)),
                        t = 2, b = nrow(g2), l = 1, r = ncol(g2))
  g2 <- gtable_add_grob(g2, grobs = rectGrob(gp = gpar(fill = NA, lwd = 2)),
                        t = 1, l = 1, r = ncol(g2))

  grid.newpage()
  grid.draw(g2)
}

dev.off()<|MERGE_RESOLUTION|>--- conflicted
+++ resolved
@@ -9,11 +9,8 @@
 # 1.0.2 - groups Ab boxplots by 4 to a page, give args actual names
 # 1.0.3 - cleans up Ab plots to make x-axis legible and remove legends
 #       - fixed: corrected duplicate Ab plot pages
-<<<<<<< HEAD
+#       - use good_tma again
 # 1.0.4 - add outlier detection by z-score
-=======
-#       - use good_tma again
->>>>>>> 1f894bac
 
 suppressPackageStartupMessages(library(data.table))
 suppressPackageStartupMessages(library(openxlsx))
