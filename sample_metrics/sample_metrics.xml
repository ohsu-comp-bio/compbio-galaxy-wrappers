--- conflicted
+++ resolved
@@ -1,8 +1,4 @@
-<<<<<<< HEAD
-<tool id="sample_metrics" name="Sample Level Metrics" version="0.6.10" >
-=======
 <tool id="sample_metrics" name="Sample Level Metrics" version="0.6.11" >
->>>>>>> d5ccdf6c
   <description>Metrics calculated at the sample level, for use in CGD and for additional QC.</description>
 
   <requirements>
