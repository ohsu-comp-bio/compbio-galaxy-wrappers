--- conflicted
+++ resolved
@@ -3,15 +3,11 @@
 Create sample level metrics to be passed to the CGD.  Metrics are passed as a json dump.
 
 VERSION HISTORY
-<<<<<<< HEAD
 0.8.9
     Add uniformity_of_coverage, cnv_median_segment_mad_cn metrics
 0.8.8
     Add QIAseq_V4_STP4
-=======
-0.8.8
     Revert xy_check to bio_sex_check to maintain CGD compatibility
->>>>>>> 7f9748a1
 0.8.7
     Rename metric bio_sex_check to y_ploidy_check for AgilentCRE_V1 and TruSightOneV2_5
     Rename metric bio_sex_check to xy_check for QIAseq_V4_MINI
@@ -32,12 +28,7 @@
 from inputs import ProbeQcRead, PerLocusRead, AlignSummaryMetrics, GatkDepthOfCoverageRead, GatkCountReads, MsiSensor, SamReader, GatkCollectRnaSeqMetrics
 from inputs import FastQcRead
 
-<<<<<<< HEAD
 VERSION = '0.8.9'
-=======
-VERSION = '0.8.8'
-
->>>>>>> 7f9748a1
 
 def supply_args():
     """
@@ -496,11 +487,7 @@
                 'gatk_pct_correct_strand_reads': self._reduce_sig_pct(self.gatk_pct_correct_strand_reads),
                 'gc_pct_r1': self.raw_mets.gc_pct_1,
                 'gc_pct_r2': self.raw_mets.gc_pct_2,
-<<<<<<< HEAD
-                'xy_check': self._add_json_mets(lookin=self.raw_mets.json_mets, metric='xy_check'),
-=======
                 'bio_sex_check': self._add_json_mets(lookin=self.raw_mets.json_mets, metric='bio_sex_check'),
->>>>>>> 7f9748a1
                 'homozygosity_flag': self._add_json_mets(lookin=self.raw_mets.json_mets, metric='homozygosity_flag'),
                 'parentage_binom': self._add_json_mets(lookin=self.raw_mets.json_mets, metric='parentage_binom'),
                 'parentage_disc': self._add_json_mets(lookin=self.raw_mets.json_mets, metric='parentage_disc'),
@@ -546,12 +533,8 @@
                 'total_on_target_transcripts_pct': self.on_primer_frag_count_pct,
                 'forced_calls_above': self._add_json_mets(lookin=self.raw_mets.json_mets, metric='forced_calls_above'),
                 'forced_calls_below': self._add_json_mets(lookin=self.raw_mets.json_mets, metric='forced_calls_below'),
-<<<<<<< HEAD
                 'y_ploidy_check': self._add_json_mets(lookin=self.raw_mets.json_mets, metric='y_ploidy_check'),
                 'cnv_median_segment_mad_cn': self._add_json_mets(lookin=self.raw_mets.json_mets, metric='cnv_median_segment_mad_cn')
-=======
-                'y_ploidy_check': self._add_json_mets(lookin=self.raw_mets.json_mets, metric='y_ploidy_check')
->>>>>>> 7f9748a1
                 }
 
         return mets
