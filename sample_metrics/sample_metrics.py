--- conflicted
+++ resolved
@@ -4,11 +4,8 @@
 
 VERSION HISTORY
 0.8.13
-<<<<<<< HEAD
     Add pre-umi dedup depth metrics and post-umi alignment metrics
-=======
     Changed workflow name to IlluminaExome_V2_PlusMito
->>>>>>> 45891a92
 0.8.12
     Add class DragenMetrics and class DragenQC to handle metrics data for IlluminaExome_V2_DRAGEN
 0.8.11
