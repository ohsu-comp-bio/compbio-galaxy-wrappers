#!/usr/bin/env python3

# DESCRIPTION: Create sample level metrics to be passed to the CGD.  Metrics
#  are passed as a json dump.
# USAGE: sample_metrics.py -h
# CODED BY: John Letaw

import argparse
import json
# User libraries
from inputs import ProbeQcRead, AlignSummaryMetrics, GatkCountReads, MsiSensor, SamReader, GatkCollectRnaSeqMetrics
from inputs import FastQcRead
from inputs import VcfRead

<<<<<<< HEAD
VERSION = '0.6.10'
=======
VERSION = '0.6.11'
>>>>>>> d5ccdf6c


def supply_args():
    """
    Populate args.
    https://docs.python.org/2.7/library/argparse.html
    """
    parser = argparse.ArgumentParser(description='')
    # Input files that will be parsed for data.
    parser.add_argument('--probeqc_after', required=False, type=ProbeQcRead,
                        help='Probe coverage QC after UMI deduplication metrics.')
    parser.add_argument('--probeqc_before', required=False, type=ProbeQcRead,
                        help='Probe coverage QC before UMI deduplication metrics.')
    parser.add_argument('--fastqc_r1', type=FastQcRead, help='FastQC stats for read 1.')
    parser.add_argument('--fastqc_r2', type=FastQcRead, help='FastQC stats for read 2.')
    parser.add_argument('--picard_summary', type=AlignSummaryMetrics, help='Picard alignment summary metrics file.')
    parser.add_argument('--gatk_coll_rnaseq_mets', type=GatkCollectRnaSeqMetrics,
                        help='GATK CollectRnaSeqMetrics file.')
    parser.add_argument('--gatk_count_reads_total', type=GatkCountReads,
                        help='Output from GATK4 CountReads with total read count.')
    parser.add_argument('--gatk_count_reads_ints', type=GatkCountReads,
                        help='Output from GATK4 CountReads with read count for reads overlapping targets.')
    parser.add_argument('--msi', type=MsiSensor, help='TSV file containing MSI results')

    parser.add_argument('--primers_bam', help='BAM file to calculate primer reads on target.')
    parser.add_argument('--primers_bed', help='BED file containing primer coordinates only.')

    parser.add_argument('--blia_pre', help='JSON from Ding correlation subtyping, pre-normalization.')
    parser.add_argument('--blia_post', help='JSON from Ding correlation subtyping, post-normalization.')

    parser.add_argument('--calls_forced', type=VcfRead, help='VCF with forced calls only.')

    # These just get attached to the final json output as-is.
    parser.add_argument('--json_in', nargs='*',
                        help='Arbitrary number of files to be included in sample metrics that are in json format.')

    parser.add_argument('--outfile', help='Output file with json string.')
    parser.add_argument('--outfile_new', help='Output file with new style json string.')
    parser.add_argument('--outfile_txt', help='Output file in human readable text format.')
    parser.add_argument('--workflow', help='Pass the Galaxy workflow name, if applicable.')
    parser.add_argument('--version', action='version', version='%(prog)s ' + VERSION)
    args = parser.parse_args()

    # Check to make sure if one gatk_count_reads option is set, both are set.
    if args.gatk_count_reads_total and not args.gatk_count_reads_ints:
        parser.error("Argument gatk_count_reads_total requires gatk_count_reads_ints.")
    if args.gatk_count_reads_ints and not args.gatk_count_reads_total:
        parser.error("Argument gatk_count_reads_ints requires gatk_count_reads_total.")

    # Check to make sure if one primers option is set, both are set.
    if args.primers_bam and not args.primers_bed:
        parser.error("Argument primers_bam requires primers_bed.")
    if args.primers_bed and not args.primers_bam:
        parser.error("Argument primers_bed requires primers_bam.")

    # Ensure at least one output option has been selected.
    if not args.outfile and not args.outfile_txt and not args.outfile_new:
        parser.error("You must specify one of outfile, outfile_new, or outfile_txt.")

    return args


class RawMetricCollector:
    """
    Gather all of the metrics from each input source, and allow it to be accessible from here.
    gatk_cr_total = total number of reads, as given by GATK4 CountReads
    gatk_cr_ints = total number of reads crossing target intervals, as given by GATK4 CountReads
    msi = from MSIsensor, TSV output file
    """
    def __init__(self, args):
        if args.gatk_count_reads_total:
            self.gatk_cr_total = args.gatk_count_reads_total.count
            self.gatk_cr_ints = args.gatk_count_reads_ints.count
        else:
            self.gatk_cr_total = None
            self.gatk_cr_ints = None

        if args.msi:
            self.msi = args.msi.msi
        else:
            self.msi = None

        if args.picard_summary:
            self.picard_summary = args.picard_summary.metrics
        else:
            self.picard_summary = None

        if args.gatk_coll_rnaseq_mets:
            self.gatk_coll_rnaseq_mets = args.gatk_coll_rnaseq_mets.metrics
        else:
            self.gatk_coll_rnaseq_mets = None

        if args.fastqc_r1:
            self.gc_pct_1 = args.fastqc_r1.gc_pct
        else:
            self.gc_pct_1 = None

        if args.fastqc_r2:
            self.gc_pct_2 = args.fastqc_r2.gc_pct
        else:
            self.gc_pct_2 = None

        if args.probeqc_before:
            self.probeqc_before = args.probeqc_before.probeqc
            self.probeqc_header_before = args.probeqc_before.headers
        else:
            self.probeqc_before = None
            self.probeqc_header_before = None

        if args.probeqc_after:
            self.probeqc_after = args.probeqc_after.probeqc
            self.probeqc_header_after = args.probeqc_after.headers
        else:
            self.probeqc_after = None
            self.probeqc_header_after = None

        if args.workflow:
            self.wf = args.workflow
        else:
            self.wf = None

        if args.primers_bam:
            self.primers_bam = SamReader(args.primers_bam, args.primers_bed).count
        else:
            self.primers_bam = None

        if args.blia_pre:
            self.blia_pre = self._json_in([args.blia_pre])
        else:
            self.blia_pre = {'blia': None, 'blis': None, 'lar': None, 'mes': None}

        if args.blia_post:
            self.blia_post = self._json_in([args.blia_post])
        else:
            self.blia_post = {'blia': None, 'blis': None, 'lar': None, 'mes': None}

        if args.calls_forced:
            self.fc_count = args.calls_forced.count
        else:
            self.fc_count = None

        if args.json_in:
            self.json_mets = self._json_in(args.json_in)
        else:
            self.json_mets = None

        # self._params_stdout()

    @staticmethod
    def _json_in(json_in):
        """
        Get all of the incoming JSON metrics.
        :return:
        """
        json_mets = {}
        for filename in json_in:
            with open(filename, 'r') as myfile:
                for line in myfile:
                    try:
                        for k, v in json.loads(line).items():
                            json_mets[str(k)] = v
                    except AttributeError:
                        for k, v in json.loads(line)[0].items():
                            json_mets[str(k)] = v
        return json_mets

    def _params_stdout(self):
        """
        Print variable contents to stdout.
        :return:
        """
        print("MSI: {0}".format(self.msi))
        print("ProbeQC Before: {0}".format(self.probeqc_before))
        print("ProbeQC After: {0}".format(self.probeqc_after))
        print("FastQC R1 GC: {0}".format(self.gc_pct_1))
        print("FastQC R2 GC: {0}".format(self.gc_pct_2))
        print("GATK CountReads Total: {0}".format(self.gatk_cr_total))
        print("GATK CountReads Intervals: {0}".format(self.gatk_cr_ints))
        print("Picard: {0}".format(self.picard_summary))
        print("JSON Metrics: {0}".format(self.json_mets))
        print("Primers BAM: {0}".format(self.primers_bam))


class SampleMetrics:
    def __init__(self, raw_mets):
        self.raw_mets = raw_mets
        self.probeqc_before = self.raw_mets.probeqc_before
        if self.probeqc_before:
            self.total_cov_before = self._calc_cov(self.probeqc_before, 'AVGD')
            self.total_bp_before = self._calc_total_bp(self.probeqc_before)
            self.header_mets_before = self._metrics_from_probeqc_header(self.raw_mets.probeqc_header_before[5:],
                                                                        self.raw_mets.probeqc_before,
                                                                        self.total_bp_before)
        else:
            self.total_cov_before = None
            self.total_bp_before = None
            self.header_mets_before = None

        self.probeqc_after = self.raw_mets.probeqc_after
        if self.probeqc_after:
            self.total_cov_after = self._calc_cov(self.probeqc_after, 'AVGD')
            self.total_bp_after = self._calc_total_bp(self.probeqc_after)
            self.header_mets_after = self._metrics_from_probeqc_header(self.raw_mets.probeqc_header_after[5:],
                                                                       self.raw_mets.probeqc_after,
                                                                       self.total_bp_after)
        else:
            self.total_cov_after = None
            self.total_bp_after = None
            self.header_mets_before = None

        try:
            self.pumi = self._pumi()
        except:
            self.pumi = None
        try:
            self.on_target = self._add_on_target(self.raw_mets.picard_summary, self.total_cov_after)
        except:
            self.on_target = None
        try:
            self.on_primer_frag_count = self.raw_mets.primers_bam
        except:
            self.on_primer_frag_count = None
        try:
            self.on_primer_frag_count_pct = self._add_on_target(self.raw_mets.picard_summary,
                                                                self.on_primer_frag_count,
                                                                'PF_HQ_ALIGNED_READS')
        except:
            self.on_primer_frag_count_pct = None
        try:
            self.gatk_cr_on_target = self._gatk_cr_on_target()
        except:
            self.gatk_cr_on_target = None

        try:
            self.gatk_pct_mrna_bases = self.raw_mets.gatk_coll_rnaseq_mets['PCT_MRNA_BASES']
            self.gatk_pct_correct_strand_reads = self.raw_mets.gatk_coll_rnaseq_mets['PCT_CORRECT_STRAND_READS']
        except:
            self.gatk_pct_mrna_bases = None
            self.gatk_pct_correct_strand_reads = None

        try:
            self.blia_pre_mets = self._top_two_diff(self.raw_mets.blia_pre)
            self.blia_post_mets = self._top_two_diff(self.raw_mets.blia_post)
            self.assess_blia = self._assess_blia()
        except:
            self.blia_pre_mets = {'best': None, 'second': None, 'diff': None}
            self.blia_post_mets = {'best': None, 'second': None, 'diff': None}
            self.assess_blia = None

    def _blia_blis_map(self, name):
        """
        Map between numbers and strings.
        :return:
        """
        mapping = {'blia': '0',
                   'blis': '1',
                   'lar': '2',
                   'mes': '3'}
        return mapping[name]

    def _assess_blia(self, thresh=0.1):
        """
        If the difference between the top two scores is >=0.1 for both pre and post, and the two
        top types are the same, this is a reportable subtyping.
        :return:
        """
        if (self.blia_pre_mets['diff'] >= thresh
                and self.blia_post_mets['diff'] >= thresh
                and self.blia_pre_mets['best'] == self.blia_post_mets['best']
                and self.blia_pre_mets['second'] == self.blia_post_mets['second']
                and (self.blia_post_mets['best'] == '0' or self.blia_post_mets['best']) == '1'):
            return '1'
        return '0'

    def _top_two_diff(self, scores):
        """
        Get the difference between the top two correlation scores.
        :return:
        """
        sort_scores = dict(sorted((val, key) for (key, val) in scores.items()))
        diff = list(sort_scores.keys())[-1] - list(sort_scores.keys())[-2]
        best = list(sort_scores.values())[-1]
        second = list(sort_scores.values())[-2]
        return {'diff': diff,
                'best': self._blia_blis_map(best),
                'second': self._blia_blis_map(second)
                }

    def _gatk_cr_on_target(self):
        """
        Use GATK4 CountReads or CountReadsSpark to estimate on-target pct.
        :return:
        """
        if self.raw_mets.gatk_cr_total and self.raw_mets.gatk_cr_ints:
            return float(self.raw_mets.gatk_cr_ints) / (float(self.raw_mets.gatk_cr_total) + 0.0)

    def _pumi(self):
        """
        Create the PUMI metric, if applicable.
        :return:
        """
        if self.probeqc_before and self.probeqc_after:
            return self._calc_metric(self.total_cov_before, (self.total_cov_after * 100))

    def _metrics_from_probeqc_header(self, headers, probeqc, total_bp):
        """
        :param headers:
        :param probeqc:
        :param total_bp:
        :return:
        """
        sample_metrics = {}
        for label in headers:
            this_cov = self._calc_cov(probeqc, label)
            sample_metrics[label] = self._calc_metric(total_bp, this_cov)
        return sample_metrics

    @staticmethod
    def _calc_total_bp(probeqc):
        """
        Get the total number of base pairs covered by your targeted region set.
        :return:
        """
        total_bp = 0
        for line in probeqc.values():
            try:
                curr = int(line['STOP']) - int(line['START']) + 1.0
                total_bp += curr
            except ValueError:
                pass

        return total_bp

    @staticmethod
    def _calc_cov(probeqc, metric):
        """
        Calculate total coverage across sample.
        :param probeqc:
        :param metric:
        :return:
        """
        total_cov = 0
        for line in probeqc.values():
            try:
                curr_bp = int(line['STOP']) - int(line['START']) + 1.0
                curr_cov = curr_bp * float(line[metric])
                total_cov += curr_cov
            except ValueError:
                pass

        return total_cov

    @staticmethod
    def _calc_metric(bp, cov):
        """
        Calculate the sample level AVGD from total bp anc coverage.
        :param bp:
        :param cov:
        :return:
        """
        return '{:0.1f}'.format(cov / bp)

    @staticmethod
    def _add_on_target(picard, total_cov, total_lbl='PF_ALIGNED_BASES'):
        """
        Include the percent on target reads metric, mainly for amplicon assays.
        Also include the on primer frag count percentage.  Rename variables...
        :return:
        """
        if 'PAIR' in picard:
            pf_bases_aligned = int(picard['PAIR'][total_lbl])
        elif 'UNPAIRED' in picard:
            pf_bases_aligned = int(picard['UNPAIRED'][total_lbl])
        else:
            pf_bases_aligned = None

        if pf_bases_aligned and total_cov:
            on_target = str("{:.4}".format((total_cov * 100.0) / pf_bases_aligned))
        else:
            on_target = None

        return on_target


class MetricPrep(SampleMetrics):
    """
    Get the metrics we want from SampleMetrics, and prepare them for being written.
    """
    def __init__(self, raw_mets):
        super(MetricPrep, self).__init__(raw_mets)
        self.mets = self._gather_metrics()
        self.req_old = self._req_old()
        self.req_new = self._req_new()

    def _gather_metrics(self):
        """
        Old style metrics.  Will need to handle special json metrics separately.
        :return:
        'parentage_sites', 'parentage_disc', 'parentage_binom', 'parentage_confirmed'
        {"COUNT_0": 21916, "COUNT_1": 15287, "COUNT_10": 11012, "COUNT_100": 3505, "COUNT_1000": 187,
        "COUNT_10000": 9, "COUNT_100000": 0, "TPM_0": 22296, "TPM_0.01": 15366, "TPM_0.1": 15360, "TPM_1": 14323,
        "TPM_10": 9791, "TPM_100": 1505, "TPM_1000": 98}
        """
        mets = {'qthirty': self._get_avg_probeqc('Q30'),
                'averageDepth': self._get_avg_probeqc('AVGD'),
                'depthTen': self._get_avg_probeqc('D10'),
                'depthTwenty': self._get_avg_probeqc('D20'),
                'depthFifty': self._get_avg_probeqc('D50'),
                'depthOneHundred': self._get_avg_probeqc('D100'),
                'depthTwoHundredFifty': self._get_avg_probeqc('D250'),
                'depthFiveHundred': self._get_avg_probeqc('D500'),
                'depthSevenHundred': self._get_avg_probeqc('D700'),
                'depthOneThousand': self._get_avg_probeqc('D1000'),
                'depthTwelveHundredFifty': self._get_avg_probeqc('D1250'),
                'depthTwoThousand': self._get_avg_probeqc('D2000'),
                'allele_balance': self._reduce_sig(self._add_json_mets(lookin=self.raw_mets.json_mets,
                                                                       metric='allele_balance')),
                'allele_balance_het_count': self._add_json_mets(lookin=self.raw_mets.json_mets,
                                                                metric='allele_balance_het_count'),
                'gatk_cr_on_target': self._reduce_sig_pct(self.gatk_cr_on_target),
                'gatk_cr_total': self.raw_mets.gatk_cr_total,
                'gatk_cr_ints': self.raw_mets.gatk_cr_ints,
                'gatk_pct_mrna_bases': self._reduce_sig_pct(self.gatk_pct_mrna_bases),
                'gatk_pct_correct_strand_reads': self._reduce_sig_pct(self.gatk_pct_correct_strand_reads),
                'gc_pct_r1': self.raw_mets.gc_pct_1,
                'gc_pct_r2': self.raw_mets.gc_pct_2,
                'gender_check': self._add_json_mets(lookin=self.raw_mets.json_mets, metric='gender_check'),
                'homozygosity_flag': self._add_json_mets(lookin=self.raw_mets.json_mets, metric='homozygosity_flag'),
                'parentage_binom': self._add_json_mets(lookin=self.raw_mets.json_mets, metric='parentage_binom'),
                'parentage_disc': self._add_json_mets(lookin=self.raw_mets.json_mets, metric='parentage_disc'),
                'parentage_confirmed': self._add_json_mets(lookin=self.raw_mets.json_mets,
                                                           metric='parentage_confirmed'),
                'parentage_sites': self._add_json_mets(lookin=self.raw_mets.json_mets, metric='parentage_sites'),
                'percentOnTarget': self._reduce_sig(self.on_target),
                'percentUmi': self.pumi,
                'rna_count_zero': self._add_json_mets(lookin=self.raw_mets.json_mets, metric='COUNT_0'),
                'rna_count_one': self._add_json_mets(lookin=self.raw_mets.json_mets, metric='COUNT_1'),
                'rna_count_ten': self._add_json_mets(lookin=self.raw_mets.json_mets, metric='COUNT_10'),
                'rna_count_onehundred': self._add_json_mets(lookin=self.raw_mets.json_mets, metric='COUNT_100'),
                'rna_count_onethousand': self._add_json_mets(lookin=self.raw_mets.json_mets, metric='COUNT_1000'),
                'rna_count_tenthousand': self._add_json_mets(lookin=self.raw_mets.json_mets, metric='COUNT_10000'),
                'rna_count_hundredthousand': self._add_json_mets(lookin=self.raw_mets.json_mets, metric='COUNT_100000'),
                'rna_tpm_zero': self._add_json_mets(lookin=self.raw_mets.json_mets, metric='TPM_0'),
                'rna_tpm_hundredth': self._add_json_mets(lookin=self.raw_mets.json_mets, metric='TPM_0.01'),
                'rna_tpm_tenth': self._add_json_mets(lookin=self.raw_mets.json_mets, metric='TPM_0.1'),
                'rna_tpm_one': self._add_json_mets(lookin=self.raw_mets.json_mets, metric='TPM_1'),
                'rna_tpm_ten': self._add_json_mets(lookin=self.raw_mets.json_mets, metric='TPM_10'),
                'rna_tpm_onehundred': self._add_json_mets(lookin=self.raw_mets.json_mets, metric='TPM_100'),
                'rna_tpm_onethousand': self._add_json_mets(lookin=self.raw_mets.json_mets, metric='TPM_1000'),
                'tmb': self._add_json_mets(lookin=self.raw_mets.json_mets, metric='tmb'),
                'msi_pct': self._add_json_mets(lookin=self.raw_mets.msi, metric='somatic_pct'),
                'msi_sites': self._add_json_mets(lookin=self.raw_mets.msi, metric='total_sites'),
                'msi_somatic_sites': self._add_json_mets(lookin=self.raw_mets.msi, metric='somatic_sites'),
                'blia_pre_best': self.blia_pre_mets['best'],
                'blia_pre_second': self.blia_pre_mets['second'],
                'blia_pre_diff': self._reduce_sig(self.blia_pre_mets['diff']),
                'blia_post_best': self.blia_post_mets['best'],
                'blia_post_second': self.blia_post_mets['second'],
                'blia_post_diff': self._reduce_sig(self.blia_post_mets['diff']),
                'blia_reportable': self.assess_blia,
                'blia_raw_pre': self.raw_mets.blia_pre['blia'],
                'blis_raw_pre': self.raw_mets.blia_pre['blis'],
                'lar_raw_pre': self.raw_mets.blia_pre['lar'],
                'mes_raw_pre': self.raw_mets.blia_pre['mes'],
                'blia_raw_post': self.raw_mets.blia_post['blia'],
                'blis_raw_post': self.raw_mets.blia_post['blis'],
                'lar_raw_post': self.raw_mets.blia_post['lar'],
                'mes_raw_post': self.raw_mets.blia_post['mes'],
                'total_on_target_transcripts': self.on_primer_frag_count,
                'total_on_target_transcripts_pct': self.on_primer_frag_count_pct,
                'forced_calls_only': self.raw_mets.fc_count
                }

        return mets

    @staticmethod
    def _add_json_mets(lookin, metric):
        """
        Currently the following metrics are sent in standalone.  Need to think about ways to do this better.
        allele_balance
        tmb
        :return:
        """
        if lookin:
            if metric in lookin:
                return str(lookin[metric])
        return None

    @staticmethod
    def _reduce_sig(metric):
        """
        Get rid of digits that are not significant.
        :return:
        """
        if metric:
            return "{:.2f}".format(float(metric))

    @staticmethod
    def _reduce_sig_pct(metric):
        """
        Get rid of digits that are not significant, and provide in percent format.
        :return:
        """
        if metric:
            return "{:.2f}".format(float(metric)*100)

    def _get_avg_probeqc(self, label):
        """
        Retrieve average metric from the probeqc_after dict.  All ProbeQCs are after, unless they
        are being run on UMI-containing assays.  If this is the case, the probeqc_before dict
        captures metrics before UMI deduplication occurs.
        :return:
        """
        try:
            this_cov = self._calc_cov(self.probeqc_after, label)
            return self._calc_metric(self.total_bp_after, this_cov)
        except:
            return None

    @staticmethod
    def _req_old():
        """
        Based on test name, list which metrics should be provided.
        :return:
        """
        return {'QIAseq_V3_RNA': ['qthirty', 'averageDepth', 'percentUmi'],
                'TruSightOne': ['qthirty', 'averageDepth', 'depthTwoHundredFifty', 'depthTwenty',
                                'depthOneHundred', 'percentOnTarget', 'depthTen', 'depthFifty'],
                'TruSightOneV2_5': ['qthirty', 'averageDepth', 'depthTwoHundredFifty', 'depthTwenty',
                                    'depthOneHundred', 'percentOnTarget', 'depthTen', 'depthFifty'],
                'AgilentCRE_V1': ['qthirty', 'averageDepth', 'depthTwoHundredFifty', 'depthTwenty',
                                  'depthOneHundred', 'percentOnTarget', 'depthTen', 'depthFifty'],
                'QIAseq_V3_HEME2': ['qthirty', 'averageDepth', 'depthTwoHundredFifty', 'depthTwelveHundredFifty',
                                    'depthOneHundred', 'percentOnTarget', 'depthSevenHundred', 'percentUmi'],
                'QIAseq_V3_HEME_mini': ['qthirty', 'averageDepth', 'depthTwoHundredFifty', 'depthTwelveHundredFifty',
                                        'depthOneHundred', 'percentOnTarget', 'depthSevenHundred', 'percentUmi',
                                        'forced_calls'],
                'QIAseq_V3_STP3': ['qthirty', 'averageDepth', 'depthTwoHundredFifty', 'depthTwelveHundredFifty',
                                   'depthOneHundred', 'percentOnTarget', 'depthSevenHundred', 'percentUmi'],
                'TruSeq_RNA_Exome_V1-2': ['qthirty'],
                'QIAseq_V3_HOP': ['qthirty', 'averageDepth', 'depthTwoHundredFifty', 'depthTwenty',
                                  'depthOneHundred', 'percentOnTarget', 'depthTen', 'depthFifty', 'percentUmi'],
                'QIAseq_V3_HOP2': ['qthirty', 'averageDepth', 'depthTwoHundredFifty', 'depthTwenty',
                                   'depthOneHundred', 'percentOnTarget', 'depthTen', 'depthFifty', 'percentUmi'],
                'QIAseq_V3_HOP3': ['qthirty', 'averageDepth', 'depthTwoHundredFifty', 'depthTwenty',
                                   'depthOneHundred', 'percentOnTarget', 'depthTen', 'depthFifty', 'percentUmi']
                }

    @staticmethod
    def _req_new():
        """
        Based on test name, list which metrics should be provided.
        :return:
        """
        return {'QIAseq_V3_RNA': ['total_on_target_transcripts', 'total_on_target_transcripts_pct'],
                'TruSightOne': ['gc_pct_r1', 'gc_pct_r2', 'gender_check'],
                'TruSightOneV2_5': ['gc_pct_r1', 'gc_pct_r2', 'gender_check', 'homozygosity_flag'],
                'AgilentCRE_V1': ['parentage_sites', 'parentage_disc', 'parentage_binom', 'parentage_confirmed',
                                  'gc_pct_r1', 'gc_pct_r2', 'gender_check', 'homozygosity_flag'],
                'QIAseq_V3_HEME2': [],
                'QIAseq_V3_HEME_mini': [],
                'QIAseq_V3_STP3': ['msi_sites', 'msi_somatic_sites', 'msi_pct', 'tmb'],
                'TruSeq_RNA_Exome_V1-2': ['total_on_target_transcripts', 'gatk_pct_mrna_bases',
                                          'gatk_pct_correct_strand_reads'],
                # 'TruSeq_RNA_Exome_V1-2': ['total_on_target_transcripts', 'gatk_pct_mrna_bases',
                #                           'gatk_pct_correct_strand_reads', 'rna_count_zero', 'rna_count_one',
                #                           'rna_count_ten', 'rna_count_onehundred', 'rna_count_onethousand',
                #                           'rna_count_tenthousand', 'rna_count_hundredthousand', 'rna_tpm_zero',
                #                           'rna_tpm_hundredth', 'rna_tpm_tenth', 'rna_tpm_one', 'rna_tpm_ten',
                #                           'rna_tpm_onehundred', 'rna_tpm_onethousand', 'blia_pre_best',
                #                           'blia_pre_second', 'blia_pre_diff', 'blia_post_best', 'blia_post_second',
                #                           'blia_post_diff', 'blia_reportable', 'blia_raw_pre', 'blis_raw_pre',
                #                           'lar_raw_pre', 'mes_raw_pre', 'blia_raw_post', 'blis_raw_post',
                #                           'lar_raw_post', 'mes_raw_post'],
                'QIAseq_V3_HOP': ['allele_balance', 'allele_balance_het_count'],
                'QIAseq_V3_HOP2': ['allele_balance', 'allele_balance_het_count'],
                'QIAseq_V3_HOP3': ['allele_balance', 'allele_balance_het_count']
                }


class Writer:
    def __init__(self, mets):
        self.mets = mets
        self.wf = self.mets.raw_mets.wf

    def write_cgd_new(self, filename):
        """
        Provide new metric style for CGD import.
        {
        "sampleRunMetrics": [
            {
                "metric": "total_on_target_reads",
                "value": 1230411
            },
            {
                "metric": "percent_on_target_reads",
                "value": 0.91
            }
        ],
        "geneMetrics": [
            {
                "gene": "ASXL1",
                "metric": "total_on_target_reads",
                "value": 469012
            },
            {
                "gene": "BRCA1",
                "metric": "total_on_target_reads",
                "value": 362330
            }
        ]
        }
        :return:
        """
        to_write = {'sampleRunMetrics': [], 'geneMetrics': []}
        for metric, val in self.mets.mets.items():
            if metric in self.mets.req_new[self.wf]:
                if val:
                    metric_dict = {'metric': str(metric), 'value': str(val)}
                    to_write['sampleRunMetrics'].append(metric_dict)

        with open(filename, 'w') as jwrite:
            json.dump(to_write, jwrite)

    def write_cgd_old(self, filename):
        """
        Provide old metric style for CGD import.
        {
        "depthSevenHundred": "95.6",
        "depthTwelveHundredFifty": "66.8",
        "percentOnTarget": "61.03"
        }
        """
        to_write = {}
        for metric, val in self.mets.mets.items():
            if metric in self.mets.req_old[self.wf]:
                to_write[str(metric)] = str(val)

        with open(filename, 'w') as jwrite:
            json.dump(to_write, jwrite)

    def write_to_text(self, filename):
        """
        Write metrics to a text file, mainly to be viewed in Galaxy.
        :return:
        """
        with open(filename, 'w') as to_write:
            for metric, val in self.mets.mets.items():
                to_write.write("{}: {}\n".format(metric, val))


def main():
    args = supply_args()
    raw_mets = RawMetricCollector(args)
    samp_mets = MetricPrep(raw_mets)
    writer = Writer(samp_mets)
    if args.outfile_txt:
        writer.write_to_text(args.outfile_txt)
    if args.outfile:
        writer.write_cgd_old(args.outfile)
    if args.outfile_new:
        writer.write_cgd_new(args.outfile_new)


if __name__ == "__main__":
    main()<|MERGE_RESOLUTION|>--- conflicted
+++ resolved
@@ -12,12 +12,7 @@
 from inputs import FastQcRead
 from inputs import VcfRead
 
-<<<<<<< HEAD
-VERSION = '0.6.10'
-=======
 VERSION = '0.6.11'
->>>>>>> d5ccdf6c
-
 
 def supply_args():
     """
